--- conflicted
+++ resolved
@@ -170,9 +170,6 @@
 
             using (var cts = new CancellationTokenSource(TimeSpan.FromMilliseconds(250)))
             {
-<<<<<<< HEAD
-                _ = Task.Run(() => { while (!cts.IsCancellationRequested) config.Reload(); });
-=======
                 void ReloadLoop()
                 {
                     while (!cts.IsCancellationRequested)
@@ -182,7 +179,6 @@
                 }
 
                 _ = Task.Run(ReloadLoop);
->>>>>>> 396d329c
 
                 while (!cts.IsCancellationRequested)
                 {
